// SPDX-FileCopyrightText: 2017-2020 City of Espoo
//
// SPDX-License-Identifier: LGPL-2.1-or-later

import LocalDate from 'lib-common/local-date'

export const EVAKA_START = LocalDate.of(2020, 3, 1)

export const MAX_DATE = LocalDate.of(2099, 12, 31)

export const ENTER_PRESS = 13

export const CHILD_AGE = 18

export function getEmployeeUrlPrefix(): string {
  const isLocalMultiPortEnv = window.location.host.includes(':9093')
  return isLocalMultiPortEnv ? 'http://localhost:9093' : ''
}

export function getMobileUrlPrefix(): string {
  const isLocalMultiPortEnv = window.location.host.includes(':9093')
  return isLocalMultiPortEnv ? 'http://localhost:9095' : ''
<<<<<<< HEAD
}

export function isNotProduction(): boolean {
  return (
    window.location.host.includes(':9093') ||
    window.location.host.includes('localhost') ||
    window.location.host.includes(':8080') ||
    window.location.host.includes('staging')
  )
}

export function isPilotUnit(unitId: UUID): boolean {
  // Tuomarilan pk, Kartanonpuiston pk, Ruusulinnan pk, Säterin kerho, Kartanonvintin rppk, Storängens daghem och förskola, Järvenperän pk, Luhtaniityn pk, Suvituuli rppk, Kesäheinä rppk, Sunakatti pk
  // The ones starting with letters are all different "groups" of Säterin kerho
  const pilotUnitIds = [
    '2dd63494-788e-11e9-bd69-b3441c1df64b',
    '2ddc2390-788e-11e9-bdc6-93f4e99145c6',
    '2ddf8300-788e-11e9-bdf9-f7700f85506b',
    '2df11214-788e-11e9-bef8-a30aaf67b874',
    '2dff766a-788e-11e9-bfea-27258547b1dc',
    '2dcf4530-788e-11e9-bd15-9b874fded9b9',
    '2dd4b664-788e-11e9-bd51-4f6bec28e68b',
    '2def27b0-788e-11e9-bed7-d38b0305d689',
    '2deef8f8-788e-11e9-bed4-c3aec9f586af',
    '40e834d8-3152-11ea-9ad7-1761bdb4e741',
    'e6bae2a4-5c43-11ea-9921-9ff01014d16d',
    'e6d2b190-5c43-11ea-9922-87e29b5189e3',
    'd5cce2d8-2abe-11e9-8db0-4f32672b511c',
    'd5cd0326-2abe-11e9-8db1-93687938341f',
    'd5cd22f2-2abe-11e9-8db2-57da70f23901',
    'e6e37750-5c43-11ea-9923-df804c6c209c'
  ]

  return pilotUnitIds.includes(unitId)
}

export const ASSISTANCE_BASIS_LIST: AssistanceBasis[] = [
  'AUTISM',
  'DEVELOPMENTAL_DISABILITY_1',
  'DEVELOPMENTAL_DISABILITY_2',
  'FOCUS_CHALLENGE',
  'LINGUISTIC_CHALLENGE',
  'DEVELOPMENT_MONITORING',
  'DEVELOPMENT_MONITORING_PENDING',
  'MULTI_DISABILITY',
  'LONG_TERM_CONDITION',
  'REGULATION_SKILL_CHALLENGE',
  'DISABILITY',
  'OTHER'
]
=======
}
>>>>>>> b1f80522
<|MERGE_RESOLUTION|>--- conflicted
+++ resolved
@@ -20,57 +20,4 @@
 export function getMobileUrlPrefix(): string {
   const isLocalMultiPortEnv = window.location.host.includes(':9093')
   return isLocalMultiPortEnv ? 'http://localhost:9095' : ''
-<<<<<<< HEAD
-}
-
-export function isNotProduction(): boolean {
-  return (
-    window.location.host.includes(':9093') ||
-    window.location.host.includes('localhost') ||
-    window.location.host.includes(':8080') ||
-    window.location.host.includes('staging')
-  )
-}
-
-export function isPilotUnit(unitId: UUID): boolean {
-  // Tuomarilan pk, Kartanonpuiston pk, Ruusulinnan pk, Säterin kerho, Kartanonvintin rppk, Storängens daghem och förskola, Järvenperän pk, Luhtaniityn pk, Suvituuli rppk, Kesäheinä rppk, Sunakatti pk
-  // The ones starting with letters are all different "groups" of Säterin kerho
-  const pilotUnitIds = [
-    '2dd63494-788e-11e9-bd69-b3441c1df64b',
-    '2ddc2390-788e-11e9-bdc6-93f4e99145c6',
-    '2ddf8300-788e-11e9-bdf9-f7700f85506b',
-    '2df11214-788e-11e9-bef8-a30aaf67b874',
-    '2dff766a-788e-11e9-bfea-27258547b1dc',
-    '2dcf4530-788e-11e9-bd15-9b874fded9b9',
-    '2dd4b664-788e-11e9-bd51-4f6bec28e68b',
-    '2def27b0-788e-11e9-bed7-d38b0305d689',
-    '2deef8f8-788e-11e9-bed4-c3aec9f586af',
-    '40e834d8-3152-11ea-9ad7-1761bdb4e741',
-    'e6bae2a4-5c43-11ea-9921-9ff01014d16d',
-    'e6d2b190-5c43-11ea-9922-87e29b5189e3',
-    'd5cce2d8-2abe-11e9-8db0-4f32672b511c',
-    'd5cd0326-2abe-11e9-8db1-93687938341f',
-    'd5cd22f2-2abe-11e9-8db2-57da70f23901',
-    'e6e37750-5c43-11ea-9923-df804c6c209c'
-  ]
-
-  return pilotUnitIds.includes(unitId)
-}
-
-export const ASSISTANCE_BASIS_LIST: AssistanceBasis[] = [
-  'AUTISM',
-  'DEVELOPMENTAL_DISABILITY_1',
-  'DEVELOPMENTAL_DISABILITY_2',
-  'FOCUS_CHALLENGE',
-  'LINGUISTIC_CHALLENGE',
-  'DEVELOPMENT_MONITORING',
-  'DEVELOPMENT_MONITORING_PENDING',
-  'MULTI_DISABILITY',
-  'LONG_TERM_CONDITION',
-  'REGULATION_SKILL_CHALLENGE',
-  'DISABILITY',
-  'OTHER'
-]
-=======
-}
->>>>>>> b1f80522
+}