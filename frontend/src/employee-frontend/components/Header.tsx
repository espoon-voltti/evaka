--- conflicted
+++ resolved
@@ -293,11 +293,7 @@
               >
                 <NavLinkWrapper>
                   <NavLinkText>{i18n.header.reports}</NavLinkText>
-<<<<<<< HEAD
-                  {featureFlags.experimental?.specialNeedsDecisions &&
-=======
                   {featureFlags.experimental?.assistanceNeedDecisions &&
->>>>>>> deafffeb
                     assistanceNeedDecisionCounts
                       .map(
                         (unread) =>
