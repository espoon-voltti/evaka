// SPDX-FileCopyrightText: 2017-2022 City of Espoo
//
// SPDX-License-Identifier: LGPL-2.1-or-later

import React, { useContext } from 'react'
import { Link } from 'react-router-dom'
import styled from 'styled-components'

import RoundIcon from 'lib-components/atoms/RoundIcon'
import Title from 'lib-components/atoms/Title'
import { Container, ContentArea } from 'lib-components/layout/Container'
import { fontWeights } from 'lib-components/typography'
import { defaultMargins } from 'lib-components/white-space'
import colors from 'lib-customizations/common'
import { featureFlags } from 'lib-customizations/employee'
import {
  faChild,
  faClock,
  faCopy,
  faDatabase,
  faDiagnoses,
  faEuroSign,
  faFileAlt,
  faGavel,
  faHandHolding,
  faHome,
  faHourglassEnd,
  faHourglassStart,
  faMoneyBillWave,
  faPercentage,
  faUserAltSlash,
  faUsers
} from 'lib-icons'

import { useTranslation } from '../state/i18n'
import { UserContext } from '../state/user'

import { AssistanceNeedDecisionReportContext } from './reports/AssistanceNeedDecisionReportContext'

const ReportItems = styled.div`
  margin: 20px 0;
`

const ReportItem = styled.div`
  margin-bottom: 25px;
`

const TitleRow = styled.div`
  display: flex;
  justify-content: flex-start;
  align-items: center;
  > * {
    margin-right: ${defaultMargins.s};
  }
`

const LinkTitle = styled(Link)`
  text-transform: uppercase;
  margin: 0;
  font-size: 0.9rem;
  font-weight: ${fontWeights.semibold};
`
const Description = styled.p`
  margin-left: calc(34px + ${defaultMargins.s});
  width: 70%;
`

const UnreadCount = styled.span`
  color: ${colors.main.m2};
  font-size: 0.9rem;
  font-weight: ${fontWeights.semibold};
  margin-left: ${defaultMargins.xs};
  border: 1.5px solid ${colors.main.m2};
  display: flex;
  justify-content: center;
  align-items: center;
  text-align: center;
  border-radius: 100%;
  width: ${defaultMargins.m};
  height: ${defaultMargins.m};
`

export default React.memo(function Reports() {
  const { i18n } = useTranslation()
  const { user } = useContext(UserContext)
  const { assistanceNeedDecisionCounts } = useContext(
    AssistanceNeedDecisionReportContext
  )

  return (
    <Container>
      <ContentArea opaque>
        <Title size={1}>{i18n.reports.title}</Title>
        <ReportItems>
          {user?.permittedGlobalActions.has('READ_DUPLICATE_PEOPLE_REPORT') && (
            <ReportItem>
              <TitleRow>
                <RoundIcon
                  size="L"
                  color={colors.status.warning}
                  content={faCopy}
                />
                <LinkTitle to="/reports/duplicate-people">
                  {i18n.reports.duplicatePeople.title}
                </LinkTitle>
              </TitleRow>
              <Description>
                {i18n.reports.duplicatePeople.description}
              </Description>
            </ReportItem>
          )}
          {user?.permittedGlobalActions.has('READ_FAMILY_CONFLICT_REPORT') && (
            <ReportItem>
              <TitleRow>
                <RoundIcon
                  size="L"
                  color={colors.status.warning}
                  content={faUsers}
                />
                <LinkTitle to="/reports/family-conflicts">
                  {i18n.reports.familyConflicts.title}
                </LinkTitle>
              </TitleRow>
              <Description>
                {i18n.reports.familyConflicts.description}
              </Description>
            </ReportItem>
          )}
          {user?.permittedGlobalActions.has(
            'READ_MISSING_HEAD_OF_FAMILY_REPORT'
          ) && (
            <ReportItem>
              <TitleRow>
                <RoundIcon
                  size="L"
                  color={colors.status.warning}
                  content={faUserAltSlash}
                />
                <LinkTitle to="/reports/missing-head-of-family">
                  {i18n.reports.missingHeadOfFamily.title}
                </LinkTitle>
              </TitleRow>
              <Description>
                {i18n.reports.missingHeadOfFamily.description}
              </Description>
            </ReportItem>
          )}
          {user?.permittedGlobalActions.has(
            'READ_MISSING_SERVICE_NEED_REPORT'
          ) && (
            <ReportItem>
              <TitleRow>
                <RoundIcon
                  size="L"
                  color={colors.status.warning}
                  content={faClock}
                />
                <LinkTitle to="/reports/missing-service-need">
                  {i18n.reports.missingServiceNeed.title}
                </LinkTitle>
              </TitleRow>
              <Description>
                {i18n.reports.missingServiceNeed.description}
              </Description>
            </ReportItem>
          )}
          {user?.permittedGlobalActions.has(
            'READ_PARTNERS_IN_DIFFERENT_ADDRESS_REPORT'
          ) && (
            <ReportItem>
              <TitleRow>
                <RoundIcon
                  size="L"
                  color={colors.status.warning}
                  content={faHome}
                />
                <LinkTitle to="/reports/partners-in-different-address">
                  {i18n.reports.partnersInDifferentAddress.title}
                </LinkTitle>
              </TitleRow>
              <Description>
                {i18n.reports.partnersInDifferentAddress.description}
              </Description>
            </ReportItem>
          )}
          {user?.permittedGlobalActions.has(
            'READ_CHILD_IN_DIFFERENT_ADDRESS_REPORT'
          ) && (
            <ReportItem>
              <TitleRow>
                <RoundIcon
                  size="L"
                  color={colors.accents.a5orangeLight}
                  content={faHome}
                />
                <LinkTitle to="/reports/children-in-different-address">
                  {i18n.reports.childrenInDifferentAddress.title}
                </LinkTitle>
              </TitleRow>
              <Description>
                {i18n.reports.childrenInDifferentAddress.description}
              </Description>
            </ReportItem>
          )}
          {user?.permittedGlobalActions.has('READ_APPLICATIONS_REPORT') && (
            <ReportItem>
              <TitleRow>
                <RoundIcon
                  size="L"
                  color={colors.main.m2}
                  content={faFileAlt}
                />
                <LinkTitle
                  data-qa="report-applications"
                  to="/reports/applications"
                >
                  {i18n.reports.applications.title}
                </LinkTitle>
              </TitleRow>
              <Description>{i18n.reports.applications.description}</Description>
            </ReportItem>
          )}
          {user?.permittedGlobalActions.has('READ_DECISIONS_REPORT') && (
            <ReportItem>
              <TitleRow>
                <RoundIcon size="L" color={colors.main.m2} content={faGavel} />
                <LinkTitle data-qa="report-decisions" to="/reports/decisions">
                  {i18n.reports.decisions.title}
                </LinkTitle>
              </TitleRow>
              <Description>{i18n.reports.decisions.description}</Description>
            </ReportItem>
          )}
          {user?.permittedGlobalActions.has('READ_OCCUPANCY_REPORT') && (
            <ReportItem>
              <TitleRow>
                <RoundIcon
                  size="L"
                  color={colors.main.m2}
                  content={faPercentage}
                />
                <LinkTitle to="/reports/occupancies">
                  {i18n.reports.occupancies.title}
                </LinkTitle>
              </TitleRow>
              <Description>{i18n.reports.occupancies.description}</Description>
            </ReportItem>
          )}
          {user?.permittedGlobalActions.has(
            'READ_CHILD_AGE_AND_LANGUAGE_REPORT'
          ) && (
            <ReportItem>
              <TitleRow>
                <RoundIcon size="L" color={colors.main.m2} content={faChild} />
                <LinkTitle to="/reports/child-age-language">
                  {i18n.reports.childAgeLanguage.title}
                </LinkTitle>
              </TitleRow>
              <Description>
                {i18n.reports.childAgeLanguage.description}
              </Description>
            </ReportItem>
          )}
          {user?.permittedGlobalActions.has('READ_SERVICE_NEED_REPORT') && (
            <ReportItem>
              <TitleRow>
                <RoundIcon size="L" color={colors.main.m2} content={faChild} />
                <LinkTitle to="/reports/service-needs">
                  {i18n.reports.serviceNeeds.title}
                </LinkTitle>
              </TitleRow>
              <Description>{i18n.reports.serviceNeeds.description}</Description>
            </ReportItem>
          )}
          {user?.permittedGlobalActions.has(
            'READ_ASSISTANCE_NEEDS_AND_ACTIONS_REPORT'
          ) && (
            <ReportItem>
              <TitleRow>
                <RoundIcon
                  size="L"
                  color={colors.main.m2}
                  content={faHandHolding}
                />
                <LinkTitle to="/reports/assistance-needs-and-actions">
                  {i18n.reports.assistanceNeedsAndActions.title}
                </LinkTitle>
              </TitleRow>
              <Description>
                {i18n.reports.assistanceNeedsAndActions.description}
              </Description>
            </ReportItem>
          )}
          {user?.permittedGlobalActions.has('READ_INVOICE_REPORT') && (
            <ReportItem>
              <TitleRow>
                <RoundIcon
                  size="L"
                  color={colors.main.m2}
                  content={faEuroSign}
                />
                <LinkTitle to="/reports/invoices">
                  {i18n.reports.invoices.title}
                </LinkTitle>
              </TitleRow>
              <Description>{i18n.reports.invoices.description}</Description>
            </ReportItem>
          )}
          {user?.permittedGlobalActions.has(
            'READ_STARTING_PLACEMENTS_REPORT'
          ) && (
            <ReportItem>
              <TitleRow>
                <RoundIcon
                  size="L"
                  color={colors.main.m2}
                  content={faHourglassStart}
                />
                <LinkTitle to="/reports/starting-placements">
                  {i18n.reports.startingPlacements.title}
                </LinkTitle>
              </TitleRow>
              <Description>
                {i18n.reports.startingPlacements.description}
              </Description>
            </ReportItem>
          )}
          {user?.permittedGlobalActions.has('READ_ENDED_PLACEMENTS_REPORT') && (
            <ReportItem>
              <TitleRow>
                <RoundIcon
                  size="L"
                  color={colors.main.m2}
                  content={faHourglassEnd}
                />
                <LinkTitle to="/reports/ended-placements">
                  {i18n.reports.endedPlacements.title}
                </LinkTitle>
              </TitleRow>
              <Description>
                {i18n.reports.endedPlacements.description}
              </Description>
            </ReportItem>
          )}
          {user?.permittedGlobalActions.has('READ_PRESENCE_REPORT') && (
            <ReportItem>
              <TitleRow>
                <RoundIcon
                  size="L"
                  color={colors.main.m2}
                  content={faDiagnoses}
                />
                <LinkTitle to="/reports/presences">
                  {i18n.reports.presence.title}
                </LinkTitle>
              </TitleRow>
              <Description>{i18n.reports.presence.description}</Description>
            </ReportItem>
          )}
          {user?.permittedGlobalActions.has('READ_SERVICE_VOUCHER_REPORT') && (
            <ReportItem>
              <TitleRow>
                <RoundIcon
                  size="L"
                  color={colors.main.m2}
                  content={faMoneyBillWave}
                />
                <LinkTitle
                  data-qa="report-voucher-service-providers"
                  to="/reports/voucher-service-providers"
                >
                  {i18n.reports.voucherServiceProviders.title}
                </LinkTitle>
              </TitleRow>
              <Description>
                {i18n.reports.voucherServiceProviders.description}
              </Description>
            </ReportItem>
          )}
          {user?.permittedGlobalActions.has('READ_SEXTET_REPORT') && (
            <ReportItem>
              <TitleRow>
                <RoundIcon
                  size="L"
                  color={colors.main.m2}
                  content={faDiagnoses}
                />
                <LinkTitle data-qa="report-sextet" to="/reports/sextet">
                  {i18n.reports.sextet.title}
                </LinkTitle>
              </TitleRow>
              <Description>{i18n.reports.sextet.description}</Description>
            </ReportItem>
          )}
          {user?.permittedGlobalActions.has('READ_RAW_REPORT') && (
            <ReportItem>
              <TitleRow>
                <RoundIcon
                  size="L"
                  color={colors.main.m2}
                  content={faDatabase}
                />
                <LinkTitle to="/reports/raw">
                  {i18n.reports.raw.title}
                </LinkTitle>
              </TitleRow>
              <Description>{i18n.reports.raw.description}</Description>
            </ReportItem>
          )}
<<<<<<< HEAD
          {featureFlags.experimental?.specialNeedsDecisions &&
=======
          {featureFlags.experimental?.assistanceNeedDecisions &&
>>>>>>> deafffeb
            user?.permittedGlobalActions.has(
              'READ_ASSISTANCE_NEED_DECISIONS_REPORT'
            ) && (
              <ReportItem>
                <TitleRow>
                  <RoundIcon
                    size="L"
                    color={colors.main.m2}
                    content={faHandHolding}
                  />
                  <LinkTitle to="/reports/assistance-need-decisions">
                    {i18n.reports.assistanceNeedDecisions.title}
                  </LinkTitle>
                  {assistanceNeedDecisionCounts
                    .map(
                      (unread) =>
                        unread > 0 && <UnreadCount>{unread}</UnreadCount>
                    )
                    .getOrElse(null)}
                </TitleRow>
                <Description>
                  {i18n.reports.assistanceNeedDecisions.description}
                </Description>
              </ReportItem>
            )}
          {user?.permittedGlobalActions.has(
            'READ_PLACEMENT_SKETCHING_REPORT'
          ) && (
            <ReportItem>
              <TitleRow>
                <RoundIcon
                  size="L"
                  color={colors.status.warning}
                  content={faUsers}
                />
                <LinkTitle
                  to="/reports/placement-sketching"
                  data-qa="report-placement-sketching"
                >
                  {i18n.reports.placementSketching.title}
                </LinkTitle>
              </TitleRow>
              <Description>
                {i18n.reports.placementSketching.description}
              </Description>
            </ReportItem>
          )}
          {user?.permittedGlobalActions.has('READ_VARDA_REPORT') && (
            <ReportItem>
              <TitleRow>
                <RoundIcon
                  size="L"
                  color={colors.status.warning}
                  content={faDiagnoses}
                />
                <LinkTitle
                  to="/reports/varda-errors"
                  data-qa="report-varda-errors"
                >
                  {i18n.reports.vardaErrors.title}
                </LinkTitle>
              </TitleRow>
              <Description>{i18n.reports.vardaErrors.description}</Description>
            </ReportItem>
          )}
        </ReportItems>
      </ContentArea>
    </Container>
  )
})<|MERGE_RESOLUTION|>--- conflicted
+++ resolved
@@ -407,11 +407,7 @@
               <Description>{i18n.reports.raw.description}</Description>
             </ReportItem>
           )}
-<<<<<<< HEAD
-          {featureFlags.experimental?.specialNeedsDecisions &&
-=======
           {featureFlags.experimental?.assistanceNeedDecisions &&
->>>>>>> deafffeb
             user?.permittedGlobalActions.has(
               'READ_ASSISTANCE_NEED_DECISIONS_REPORT'
             ) && (
