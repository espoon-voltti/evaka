// SPDX-FileCopyrightText: 2017-2020 City of Espoo
//
// SPDX-License-Identifier: LGPL-2.1-or-later

package fi.espoo.evaka.reports

import fi.espoo.evaka.Audit
import fi.espoo.evaka.daycare.controllers.utils.ok
import fi.espoo.evaka.shared.auth.AccessControlList
import fi.espoo.evaka.shared.auth.AclAuthorization
import fi.espoo.evaka.shared.auth.AuthenticatedUser
import fi.espoo.evaka.shared.auth.UserRole
import fi.espoo.evaka.shared.db.Database
import fi.espoo.evaka.shared.db.getUUID
import org.springframework.format.annotation.DateTimeFormat
import org.springframework.http.ResponseEntity
import org.springframework.web.bind.annotation.GetMapping
import org.springframework.web.bind.annotation.RequestParam
import org.springframework.web.bind.annotation.RestController
import java.time.LocalDate
import java.util.UUID

@RestController
class AssistanceNeedsReportController(private val acl: AccessControlList) {
    @GetMapping("/reports/assistance-needs")
    fun getAssistanceNeedReport(
        db: Database,
        user: AuthenticatedUser,
        @RequestParam("date") @DateTimeFormat(iso = DateTimeFormat.ISO.DATE) date: LocalDate
    ): ResponseEntity<List<AssistanceNeedReportRow>> {
        Audit.AssistanceNeedsReportRead.log()
<<<<<<< HEAD
        user.requireOneOfRoles(SERVICE_WORKER, ADMIN, DIRECTOR, UNIT_SUPERVISOR, SPECIAL_EDUCATION_TEACHER)
        return db.read { it.getAssistanceNeedReportRows(date, acl.getAuthorizedUnits(user)).let(::ok) }
=======
        user.requireOneOfRoles(UserRole.SERVICE_WORKER, UserRole.ADMIN, UserRole.DIRECTOR, UserRole.UNIT_SUPERVISOR, UserRole.SPECIAL_EDUCATION_TEACHER)
        val units = acl.getAuthorizedUnits(user)
        return db.read { it.getAssistanceNeedReportRows(date, units.ids).let(::ok) }
>>>>>>> 15dfb335
    }
}

fun Database.Read.getAssistanceNeedReportRows(date: LocalDate, authorizedUnits: AclAuthorization): List<AssistanceNeedReportRow> {
    // language=sql
    val sql =
        """
        SELECT
            ca.name AS care_area_name,
            u.id AS unit_id,
            u.name as unit_name,
            g.id as group_id,
            initcap(g.name) as group_name,
            u.type as unit_type,
            u.provider_type as unit_provider_type,
            count(DISTINCT pl.child_id) FILTER (WHERE 'AUTISM'::assistance_basis = ANY(an.bases)) AS autism,
            count(DISTINCT pl.child_id) FILTER (WHERE 'DEVELOPMENTAL_DISABILITY_1'::assistance_basis = ANY(an.bases)) AS developmental_disability_1,
            count(DISTINCT pl.child_id) FILTER (WHERE 'DEVELOPMENTAL_DISABILITY_2'::assistance_basis = ANY(an.bases)) AS developmental_disability_2,
            count(DISTINCT pl.child_id) FILTER (WHERE 'FOCUS_CHALLENGE'::assistance_basis = ANY(an.bases)) AS focus_challenge,
            count(DISTINCT pl.child_id) FILTER (WHERE 'LINGUISTIC_CHALLENGE'::assistance_basis = ANY(an.bases)) AS linguistic_challenge,
            count(DISTINCT pl.child_id) FILTER (WHERE 'DEVELOPMENT_MONITORING'::assistance_basis = ANY(an.bases)) AS development_monitoring,
            count(DISTINCT pl.child_id) FILTER (WHERE 'DEVELOPMENT_MONITORING_PENDING'::assistance_basis = ANY(an.bases)) AS development_monitoring_pending,
            count(DISTINCT pl.child_id) FILTER (WHERE 'MULTI_DISABILITY'::assistance_basis = ANY(an.bases)) AS multi_disability,
            count(DISTINCT pl.child_id) FILTER (WHERE 'LONG_TERM_CONDITION'::assistance_basis = ANY(an.bases)) AS long_term_condition,
            count(DISTINCT pl.child_id) FILTER (WHERE 'REGULATION_SKILL_CHALLENGE'::assistance_basis = ANY(an.bases)) AS regulation_skill_challenge,
            count(DISTINCT pl.child_id) FILTER (WHERE 'DISABILITY'::assistance_basis = ANY(an.bases)) AS disability,
            count(DISTINCT pl.child_id) FILTER (WHERE 'OTHER'::assistance_basis = ANY(an.bases)) AS other,
            count(DISTINCT pl.child_id) FILTER (WHERE cardinality(an.bases) = 0) AS none
        FROM daycare u
        JOIN care_area ca on u.care_area_id = ca.id
        JOIN daycare_group g ON g.daycare_id = u.id AND daterange(g.start_date, g.end_date, '[]') @> :target_date
        LEFT JOIN daycare_group_placement gpl ON gpl.daycare_group_id = g.id AND daterange(gpl.start_date, gpl.end_date, '[]') @> :target_date
        LEFT JOIN placement pl ON pl.id = gpl.daycare_placement_id
        LEFT JOIN assistance_need an on an.child_id = pl.child_id AND daterange(an.start_date, an.end_date, '[]') @> :target_date
        ${if (authorizedUnits != AclAuthorization.All) "WHERE u.id = ANY(:units)" else ""}
        GROUP BY ca.name, u.id, u.name, g.id, g.name, u.type, u.provider_type
        ORDER BY ca.name, u.name, g.name;
        """.trimIndent()

    @Suppress("UNCHECKED_CAST")
    return createQuery(sql)
        .bind("target_date", date)
        .bind("units", authorizedUnits.ids?.toTypedArray())
        .map { rs, _ ->
            AssistanceNeedReportRow(
                careAreaName = rs.getString("care_area_name"),
                unitId = rs.getUUID("unit_id"),
                unitName = rs.getString("unit_name"),
                groupId = rs.getUUID("group_id"),
                groupName = rs.getString("group_name"),
                unitType = (rs.getArray("unit_type").array as Array<out Any>).map { it.toString() }.toSet().let(::getPrimaryUnitType),
                unitProviderType = rs.getString("unit_provider_type"),
                autism = rs.getInt("autism"),
                developmentalDisability1 = rs.getInt("developmental_disability_1"),
                developmentalDisability2 = rs.getInt("developmental_disability_2"),
                focusChallenge = rs.getInt("focus_challenge"),
                linguisticChallenge = rs.getInt("linguistic_challenge"),
                developmentMonitoring = rs.getInt("development_monitoring"),
                developmentMonitoringPending = rs.getInt("development_monitoring_pending"),
                multiDisability = rs.getInt("multi_disability"),
                longTermCondition = rs.getInt("long_term_condition"),
                regulationSkillChallenge = rs.getInt("regulation_skill_challenge"),
                disability = rs.getInt("disability"),
                other = rs.getInt("other"),
                none = rs.getInt("none")
            )
        }.toList()
}

data class AssistanceNeedReportRow(
    val careAreaName: String,
    val unitId: UUID,
    val unitName: String,
    val groupId: UUID,
    val groupName: String,
    val unitType: UnitType?,
    val unitProviderType: String,
    val autism: Int,
    val developmentalDisability1: Int,
    val developmentalDisability2: Int,
    val focusChallenge: Int,
    val linguisticChallenge: Int,
    val developmentMonitoring: Int,
    val developmentMonitoringPending: Int,
    val multiDisability: Int,
    val longTermCondition: Int,
    val regulationSkillChallenge: Int,
    val disability: Int,
    val other: Int,
    val none: Int
)<|MERGE_RESOLUTION|>--- conflicted
+++ resolved
@@ -29,14 +29,8 @@
         @RequestParam("date") @DateTimeFormat(iso = DateTimeFormat.ISO.DATE) date: LocalDate
     ): ResponseEntity<List<AssistanceNeedReportRow>> {
         Audit.AssistanceNeedsReportRead.log()
-<<<<<<< HEAD
         user.requireOneOfRoles(SERVICE_WORKER, ADMIN, DIRECTOR, UNIT_SUPERVISOR, SPECIAL_EDUCATION_TEACHER)
         return db.read { it.getAssistanceNeedReportRows(date, acl.getAuthorizedUnits(user)).let(::ok) }
-=======
-        user.requireOneOfRoles(UserRole.SERVICE_WORKER, UserRole.ADMIN, UserRole.DIRECTOR, UserRole.UNIT_SUPERVISOR, UserRole.SPECIAL_EDUCATION_TEACHER)
-        val units = acl.getAuthorizedUnits(user)
-        return db.read { it.getAssistanceNeedReportRows(date, units.ids).let(::ok) }
->>>>>>> 15dfb335
     }
 }
 
